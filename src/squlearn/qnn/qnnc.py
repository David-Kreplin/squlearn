--- conflicted
+++ resolved
@@ -49,15 +49,12 @@
             of the variance regularization.
         parameter_seed (Union[int, None], default=0): Seed for the random number generator for the
             parameter initialization, if `param_ini` or `param_op_ini` is ``None``.
-<<<<<<< HEAD
         caching (bool, default=True): If True, the results of the QNN are cached.
         pretrained (bool, default=False): Set to true if the supplied parameters are already
                                           trained.
-=======
         callback (Union[Callable, str, None], default=None): A callback for the optimization loop.
             Can be either a Callable, "pbar" (which uses a :class:`tqdm.tqdm` process bar) or None.
             If None, the optimizers (default) callback will be used.
->>>>>>> a55db80a
 
     See Also
     --------
@@ -112,12 +109,9 @@
         opt_param_op: bool = True,
         variance: Union[float, Callable] = None,
         parameter_seed: Union[int, None] = 0,
-<<<<<<< HEAD
         caching: bool = True,
         pretrained: bool = False,
-=======
         callback: Union[Callable, str, None] = "pbar",
->>>>>>> a55db80a
         **kwargs,
     ) -> None:
         super().__init__(
@@ -134,12 +128,9 @@
             opt_param_op,
             variance,
             parameter_seed=parameter_seed,
-<<<<<<< HEAD
             caching=caching,
             pretrained=pretrained,
-=======
             callback=callback,
->>>>>>> a55db80a
             **kwargs,
         )
         self._label_binarizer = None
