--- conflicted
+++ resolved
@@ -1796,13 +1796,9 @@
                 + "statevector simulator with shots"
             )
 
-<<<<<<< HEAD
-    def estimator_v2_run(
+    def estimator_run_v2(
         self, pubs: Iterable[EstimatorPubLike], *, precision: Union[float, None] = None
     ):
-=======
-    def estimator_run_v2(self, pubs, *, precision: Union[float, None] = None):
->>>>>>> cc94704c
         """
         Function similar to the Qiskit Estimator run function, but this one includes caching,
         automatic session handling, and restarts of failed jobs.
@@ -1946,11 +1942,7 @@
 
         return self._primitive_run(run, "sampler", hash_value)
 
-<<<<<<< HEAD
-    def sampler_v2_run(self, pubs: Iterable[SamplerPubLike], *, shots: Union[int, None] = None):
-=======
-    def sampler_run_v2(self, pubs, *, shots: Union[int, None] = None):
->>>>>>> cc94704c
+    def sampler_run_v2(self, pubs: Iterable[SamplerPubLike], *, shots: Union[int, None] = None):
         """
         Function similar to the Qiskit Sampler run function, but this one includes caching,
         automatic session handling, and restarts of failed jobs.
@@ -2562,11 +2554,7 @@
     def __init__(self, executor: Executor):
         self._executor = executor
 
-<<<<<<< HEAD
     def run(self, pubs: Iterable[EstimatorPubLike], *, precision: Union[float, None] = None):
-        return self._executor.estimator_v2_run(
-=======
-    def run(self, pubs, *, precision: Union[float, None] = None):
         """
         Overwrites the estimator primitive run method, to evaluate circuits.
         Uses the Executor class for automatic session handling.
@@ -2582,7 +2570,6 @@
             A qiskit job containing the results of the run.
         """
         return self._executor.estimator_run_v2(
->>>>>>> cc94704c
             pubs=pubs,
             precision=precision,
         )
@@ -2613,11 +2600,7 @@
     def __init__(self, executor: Executor):
         self._executor = executor
 
-<<<<<<< HEAD
     def run(self, pubs: Iterable[SamplerPubLike], *, shots: Union[int, None] = None):
-        return self._executor.sampler_v2_run(
-=======
-    def run(self, pubs, *, shots: Union[int, None] = None):
         """
         Overwrites the sampler primitive run method, to evaluate circuits.
         Uses the Executor class for automatic session handling.
@@ -2631,7 +2614,6 @@
             A qiskit job containing the results of the run.
         """
         return self._executor.sampler_run_v2(
->>>>>>> cc94704c
             pubs=pubs,
             shots=shots,
         )
