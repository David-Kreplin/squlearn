--- conflicted
+++ resolved
@@ -267,7 +267,6 @@
         return self._km1.num_parameters + self._km2.num_parameters
 
     @property
-<<<<<<< HEAD
     def parameter_bounds(self) -> np.ndarray:
         """The bounds of the trainable parameters of the composed kernel matrix."""
         return np.concatenate((self._km1.parameter_bounds, self._km2.parameter_bounds), axis=0)
@@ -278,7 +277,6 @@
         min_val = np.minimum(self._km1.feature_bounds[:, 0], self._km2.feature_bounds[:, 0])
         max_val = np.maximum(self._km1.feature_bounds[:, 1], self._km2.feature_bounds[:, 1])
         return np.array([min_val, max_val]).T
-=======
     def parameters(self) -> np.ndarray:
         """
         The numeric values of the trainable parameters assigned to the
@@ -341,7 +339,6 @@
 
         self._km1.set_params(**km1_dict)
         self._km2.set_params(**km2_dict)
->>>>>>> 2af216fc
 
     def evaluate(self, x: np.ndarray, y: np.ndarray = None) -> np.ndarray:
         """
