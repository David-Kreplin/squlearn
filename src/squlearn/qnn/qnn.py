import numpy as np
from typing import Union

from qiskit import QuantumCircuit
from qiskit.circuit import ParameterVector, ParameterExpression
from qiskit.circuit.parametervector import ParameterVectorElement

from ..observables.observable_base import ObservableBase
from ..observables.observable_derivatives import (
    ObservableDerivatives,
)

from ..encoding_circuit.encoding_circuit_base import EncodingCircuitBase
from ..encoding_circuit.encoding_circuit_derivatives import (
    EncodingCircuitDerivatives,
)
from ..encoding_circuit.transpiled_encoding_circuit import TranspiledEncodingCircuit

from ..util.data_preprocessing import adjust_features, adjust_parameters
from ..util import Executor

from ..util.optree.optree import (
    OpTreeList,
    OpTreeCircuit,
    OpTree,
)


class Expec:
    """Data structure that holds the set-up of derivative of the expectation value.

    Args:
        wave_function (Union[str, tuple, ParameterVectorElement]): Describes the wave function or
            its derivative. If tuple or ParameterVectorElement the differentiation with respect to
            the parameters in the tuple or with respect to the ParameterVectorElement is considered
        observable (str): String for the expectation value observable (``"O"``, ``"OO"``,
            ``"dop"``, ``"dopdop"``, ``"var"``).
        label (str): Label that is used for displaying or in the value dict of the QNN class.

    """

    def __init__(
        self,
        wave_function: Union[str, tuple, ParameterVectorElement],
        observable: str,
        label: str = "",
    ):
        self.wave_function = wave_function
        self.operator = observable
        self.label = label

    def __var_to_str(self, val: Union[str, tuple, ParameterExpression, ParameterVector]) -> str:
        """Converter for variables to string.

        Args:
            val (Union[str, tuple, ParameterExpression, ParameterVector]): Input that is converted
                to string

        Returns:
            String that contains the converted val variable

        """
        if isinstance(val, ParameterExpression):
            out_str = str(val.name)
        elif isinstance(val, ParameterVector):
            out_str = str(val.name)
        elif isinstance(val, tuple):
            out_str = "("
            for x in val:
                out_str += self.__var_to_str(x) + ","
            out_str += ")"
        elif isinstance(val, str):
            out_str = val
        else:
            out_str = str(val)
        return out_str

    def __repr__(self) -> str:
        """Build-in string conversion for Expec class."""
        return self.__str__()

    def __str__(self) -> str:
        """Build-in string conversion for Expec class."""
        return (
            "Expec("
            + self.__var_to_str(self.wave_function)
            + ","
            + self.__var_to_str(self.operator)
            + ","
            + self.__var_to_str(self.label)
            + ")"
        )

    def __len__(self) -> int:
        """Build-in length of Expec class (return 1)."""
        return 1

    def __eq__(self, other) -> bool:
        """Build-in comparison of two Expec class objects."""
        return (
            isinstance(other, self.__class__)
            and self.wave_function == other.wave_function
            and self.operator == other.operator
        )

    def __hash__(self) -> int:
        """Build-in hash function for Expec class."""
        return hash((self.wave_function, self.operator))

    @classmethod
    def from_string(cls, val: str):
        """Converts an input string to the Expec data structure.

        Args:
            String that defines the expectation value derivative

        Returns:
            Associated Expec object

        """

        if isinstance(val, str):
            if val == "f":
                return cls("I", "O", "f")
            elif val == "dfdx":
                return cls("dx", "O", "dfdx")
            elif val == "dfdxdx":
                return cls("dxdx", "O", "dfdxdx")
            elif val == "laplace":
                return cls("laplace", "O", "laplace")
            elif val == "laplace_dp":
                return cls("laplace_dp", "O", "laplace_dp")
            elif val == "laplace_dop":
                return cls("laplace", "dop", "laplace_dop")
            elif val == "dfdp":
                return cls("dp", "O", "dfdp")
            elif val == "dfdpdp":
                return cls("dpdp", "O", "dfdpdp")
            elif val == "dfdopdp":
                return cls("dp", "dop", "dfdop")
            elif val == "dfdpdop":
                raise ValueError("Not implemented, please use dfdopdp instead and transpose!")
            elif val == "dfdop":
                return cls("I", "dop", "dfdop")
            elif val == "dfdopdop":
                return cls("I", "dopdop", "dfdop")
            elif val == "dfdpdx":
                return cls("dpdx", "O", "dfdpdx")
            elif val == "dfdopdx":
                return cls("dx", "dop", "dfdopdx")
            elif val == "dfdopdxdx":
                return cls("dxdx", "dop", "dfdopdxdx")
            elif val == "fcc":
                return cls("I", "OO", "fcc")
            elif val == "dfccdx":
                return cls("dx", "OO", "dfccdx")
            elif val == "dfccdxdx":
                return cls("dxdx", "OO", "dfccdxdx")
            elif val == "dfccdp":
                return cls("dp", "OO", "dfccdp")
            elif val == "dfccdpdp":
                return cls("dpdp", "OO", "dfccdpdp")
            elif val == "dfccdopdx":
                return cls("dx", "OOdop", "dfccdpdp")
            elif val == "dfccdop":
                return cls("I", "OOdop", "dfccdop")
            elif val == "dfccdopdop":
                return cls("I", "OOdopdop", "dfccdopdop")
            elif val in ("var", "varf"):
                return cls("I", "var", val)
            elif val in ("dvardx", "dvarfdx"):
                return cls("dx", "var", val)
            elif val in ("dvardp", "dvarfdp"):
                return cls("dp", "var", val)
            elif val in ("dvardop", "dvarfdop"):
                return cls("I", "dvardop", val)
            elif val == "fischer":
                return cls("I", "fischer", val)
            else:
                raise ValueError("Unknown input string:", val)
        else:
            raise TypeError("String expected, found type:", type(val))

    @classmethod
    def from_tuple(cls, val: tuple, operator: str = "O"):
        """Creates an Expec object from an input tuple

        Args:
            val (tuple): Tuple for the differentiation of the wave function.
            operator (str): String for the operator, default='O'.

        Returns
            Associated Expec object
        """
        return cls(val, operator, val)

    @classmethod
    def from_parameter(cls, val: ParameterVectorElement, operator: str = "O"):
        """Creates an Expec object from an inputted parameter

        Args:
            val (ParameterVectorElement): Parameter that is used in the differentiation.
            operator (str): String for the operator, default='O'.

        Returns
            Associated Expec object
        """
        return cls((val,), operator, (val,))

    @classmethod
    def from_variable(cls, val):
        """Creates an Expec object from an inputted value

        Args:
            val (Union[Expec,str,tuple,ParameterVectorElement]): value that defines the derivative

        Returns
            Associated Expec object
        """

        if isinstance(val, Expec):
            return val
        elif isinstance(val, str):
            return cls.from_string(val)
        elif isinstance(val, tuple):
            return cls.from_tuple(val)
        elif isinstance(val, ParameterVectorElement):
            return cls.from_parameter(val)
        elif isinstance(val, ParameterVector):
            return cls.from_tuple((val,))
        else:
            raise TypeError("Unsupported type:", type(val))


class QNN:
    """A class for working with QNNs and its derivatives

    Args:
        pqc (EncodingCircuitBase) : parameterized quantum circuit in encoding circuit format
        operator (Union[ObservableBase,list]): Operator that is used in the expectation
            value of the QNN. Can be a list for multiple outputs.
        executor (Executor) : Executor that is used for the evaluation of the QNN
        optree_caching : Caching of the optree expressions (default = True recommended)
        result_caching : Caching of the result for each `x`, `param`, `param_op` combination
            (default = True)
    """

    def __init__(
        self,
        pqc: EncodingCircuitBase,
        operator: Union[ObservableBase, list],
        executor: Executor,
        optree_caching=True,
        result_caching=True,
    ) -> None:
        # Executer set-up
        self._executor = executor

        # Set-up shots from backend
        self._inital_shots = self._executor.get_shots()

        self._optree_caching = optree_caching
        self._result_caching = result_caching

        self.pqc = TranspiledEncodingCircuit(pqc, self._executor.backend)
        self.operator = operator

        # Set-Up Executor
        if self._executor.optree_executor == "estimator":
            self._estimator = self._executor.get_estimator()
            self._sampler = None
        else:
            self._sampler = self._executor.get_sampler()
            self._estimator = None

        self._initilize_derivative()

    def get_params(self, deep: bool = True) -> dict:
        """Returns the dictionary of the hyper-parameters of the QNN.

        In case of multiple outputs, the hyper-parameters of the operator are prefixed
        with ``op0__``, ``op1__``, etc.

        """
        params = dict(num_qubits=self.num_qubits)

        if deep:
            params.update(self.pqc.get_params())
            if isinstance(self.operator, list):
                for i, oper in enumerate(self.operator):
                    oper_dict = oper.get_params()
                    for key, value in oper_dict.items():
                        if key != "num_qubits":
                            params["op" + str(i) + "__" + key] = value
            else:
                params.update(self.operator.get_params())
        return params

    def set_params(self, **params) -> None:
        """Sets the hyper-parameters of the QNN

        In case of multiple outputs, the hyper-parameters of the operator are prefixed
        with ``op0__``, ``op1__``, etc.

        Args:
            params: Hyper-parameters that are adjusted, e.g. ``num_qubits=4``

        """

        # Check if all parameters are valid
        valid_params = self.get_params()
        for key, value in params.items():
            if key not in valid_params:
                raise ValueError(
                    f"Invalid parameter {key!r}. "
                    f"Valid parameters are {sorted(valid_params)!r}."
                )

        # Set parameters of the PQC
        dict_pqc = {}
        for key, value in params.items():
            if key in self.pqc.get_params():
                dict_pqc[key] = value
        if len(dict_pqc) > 0:
            self.pqc.set_params(**dict_pqc)

        # Set parameters of the operator
        if isinstance(self.operator, list):
            for i, oper in enumerate(self.operator):
                dict_operator = {}
                for key, value in params.items():
                    if key == "num_qubits":
                        dict_operator[key] = value
                    else:
                        if key.startswith("op" + str(i) + "__"):
                            dict_operator[key.split("__", 1)[1]] = value
                if len(dict_operator) > 0:
                    oper.set_params(**dict_operator)
        else:
            dict_operator = {}
            for key, value in params.items():
                if key in self.operator.get_params():
                    dict_operator[key] = value
            if len(dict_operator) > 0:
                self.operator.set_params(**dict_operator)

        self._initilize_derivative()

    def _initilize_derivative(self):
        """Initializes the derivative classes"""

        num_qubits_operator = 0
        if isinstance(self.operator, list):
            for i in range(len(self.operator)):
                self.operator[i].set_map(self.pqc.qubit_map, self.pqc.num_physical_qubits)
                num_qubits_operator = max(num_qubits_operator, self.operator[i].num_qubits)
        else:
            self.operator.set_map(self.pqc.qubit_map, self.pqc.num_physical_qubits)
            num_qubits_operator = self.operator.num_qubits

        if self._executor.optree_executor == "sampler":
            # In case of the sampler primitive, X and Y Pauli matrices have to be treated extra
            # This can be very inefficient!
            operator_string = str(self.operator)
            if "X" in operator_string or "Y" in operator_string:
                self._split_paulis = True
                print(
                    "The observable includes X and Y gates, consider switching"
                    + " to the Estimator primitive for a faster performance!"
                )
            else:
                self._split_paulis = False
        else:
            self._split_paulis = False

        self.operator_derivatives = ObservableDerivatives(
            self.operator, self._optree_caching, self._split_paulis
        )
        self.pqc_derivatives = EncodingCircuitDerivatives(self.pqc, self._optree_caching)

        if self.pqc.num_virtual_qubits != num_qubits_operator:
            raise ValueError("Number of Qubits are not the same!")
        else:
            self._num_qubits = self.pqc.num_virtual_qubits

        # Initialize result cache
        self.result_container = {}

    def set_shots(self, num_shots: int) -> None:
        """Sets the number shots for the next evaluations.

        Args:
            num_shots (int): Number of shots that are set
        """

        self._executor.set_shots(num_shots)

    def get_shots(self) -> int:
        """Getter for the number of shots.

        Returns:
            Returns the number of shots that are used for the current evaluation."""
        return self._executor.get_shots()

    def reset_shots(self) -> None:
        """Function for resetting the number of shots to the initial ones"""
        self._executor.reset_shots()

    @property
    def num_qubits(self) -> int:
        """Return the number of qubits of the QNN"""
        return self._num_qubits

    @property
    def num_features(self) -> int:
        """Return the dimension of the features of the PQC"""
        return self.pqc_derivatives.num_features

    @property
    def num_parameters(self) -> int:
        """Return the number of trainable parameters of the PQC"""
        return self.pqc_derivatives.num_parameters

    @property
    def num_operator(self) -> int:
        """Return the number outputs"""
        return self.operator_derivatives.num_operators

    @property
    def num_parameters_observable(self) -> int:
        """Return the number of trainable parameters of the expectation value operator"""
        return self.operator_derivatives.num_parameters

    @property
    def multiple_output(self) -> bool:
        """Return true if multiple outputs are used"""
        return self.operator_derivatives.multiple_output

    @property
    def parameters(self):
        """Return the parameter vector of the PQC."""
        return self.pqc_derivatives.parameter_vector

    @property
    def features(self):
        """Return the feature vector of the PQC."""
        return self.pqc_derivatives.feature_vector

    @property
    def parameters_operator(self):
        """Return the parameter vector of the cost operator."""
        return self.operator_derivatives.parameter_vector

    def get_optree_from_string(self, input_string: str):
        """Return the OpTree expression of the given PQC

        Args:
            input_string (str): String from which the OpTree is obtained.

        Returns:
            OpTree structure created from the string.
        """
        return self.get_optree_from_expec(Expec.from_string(input_string))

    def get_optree_from_expec(self, input_expec: Expec):
        """Returns the OpTree expression for the given :class:`Expec` object.

        Args:
            input_expec (Expec): :class:`Expec` object from which the OpTree is obtained

        Returns:
            OpTree structure created from the :class:`Expec` object.
        """
        return OpTree.gen_expectation_tree(
            self.pqc_derivatives.get_derivative(input_expec.wave_function),
            self.operator_derivatives.get_derivative(input_expec.operator),
        )

    def evaluate_diff_tuple(
        self,
        x: Union[float, np.ndarray],
        param: Union[float, np.ndarray],
        param_op: Union[float, np.ndarray],
        diff_tuple,
    ) -> Union[float, np.ndarray]:
        """Evaluate the given tuple of derivatives of the PQC.

        Args:
            x (Union[float,np.ndarray]): Input data values
            param (Union[float,np.ndarray]): Parameter values of the PQC
            param_op (Union[float,np.ndarray]): Parameter values of the operator
            diff_tuple: Tuple with parameters used in the differentiation

        Returns:
            Differentiated values of the QNN
        """
        return self.evaluate(x, param, param_op, diff_tuple)[diff_tuple]

    def evaluate_from_string(
        self,
        x: Union[float, np.ndarray],
        param: Union[float, np.ndarray],
        param_op: Union[float, np.ndarray],
        input_string: str,
    ) -> Union[float, np.ndarray]:
        """Evaluate the given PQC from an input string

        Args:
            x (Union[float,np.ndarray]): Input data values
            param (Union[float,np.ndarray]): Parameter values of the PQC
            param_op (Union[float,np.ndarray]): Parameter values of the operator
            input_string (str): Input string that determines the evaluated value(s)

        Returns:
            Values from the QNN defined by the string
        """
        return self.evaluate(x, param, param_op, input_string)[input_string]

    def evaluate_f(
        self,
        x: Union[float, np.ndarray],
        param: Union[float, np.ndarray],
        param_op: Union[float, np.ndarray],
    ) -> Union[float, np.ndarray]:
        """Evaluates the QNN

        Args:
            x (Union[float,np.ndarray]): Input data values
            param (Union[float,np.ndarray]): Parameter values of the PQC
            param_op (Union[float,np.ndarray]): Parameter values of the operator

        Returns:
            Values from the QNN
        """
        return self.evaluate_from_string(x, param, param_op, "f")

    def evaluate_dfdx(
        self,
        x: Union[float, np.ndarray],
        param: Union[float, np.ndarray],
        param_op: Union[float, np.ndarray],
    ) -> Union[float, np.ndarray]:
        """Evaluates derivatives of the QNN with respect to `x`.

        Args:
            x (Union[float,np.ndarray]): Input data values
            param (Union[float,np.ndarray]): Parameter values of the PQC
            param_op (Union[float,np.ndarray]): Parameter values of the operator

        Returns:
            Evaluated derivatives of the the QNN with respect to `x`
        """
        return self.evaluate_from_string(x, param, param_op, "dfdx")

    def evaluate_dfdxdx(
        self,
        x: Union[float, np.ndarray],
        param: Union[float, np.ndarray],
        param_op: Union[float, np.ndarray],
    ) -> Union[float, np.ndarray]:
        """Evaluates second order derivatives of the QNN with respect to `x`.

        Args:
            x (Union[float,np.ndarray]): Input data values
            param (Union[float,np.ndarray]): Parameter values of the PQC
            param_op (Union[float,np.ndarray]): Parameter values of the operator

        Returns:
            Evaluated second order derivatives of the the QNN with respect to `x`
        """
        return self.evaluate_from_string(x, param, param_op, "dfdxdx")

    def evaluate_laplace(
        self,
        x: Union[float, np.ndarray],
        param: Union[float, np.ndarray],
        param_op: Union[float, np.ndarray],
    ) -> Union[float, np.ndarray]:
        """Evaluates Laplacian of the QNN for `x`.

        Args:
            x (Union[float,np.ndarray]): Input data values
            param (Union[float,np.ndarray]): Parameter values of the PQC
            param_op (Union[float,np.ndarray]): Parameter values of the operator

        Returns:
            Evaluated Laplacian of the the QNN for `x`
        """
        return self.evaluate_from_string(x, param, param_op, "laplace")

    def evaluate_laplace_dp(
        self,
        x: Union[float, np.ndarray],
        param: Union[float, np.ndarray],
        param_op: Union[float, np.ndarray],
    ) -> Union[float, np.ndarray]:
        """
        Evaluates the derivative of the Laplacian with respect to the PQC's parameters.

        Args:
            x (Union[float,np.ndarray]): Input data values
            param (Union[float,np.ndarray]): Parameter values of the PQC
            param_op (Union[float,np.ndarray]): Parameter values of the operator

        Returns:
            Evaluated derivative of the Laplacian with respect to the PQC's parameters
        """
        return self.evaluate_from_string(x, param, param_op, "laplace_dp")

    def evaluate_laplace_dop(
        self,
        x: Union[float, np.ndarray],
        param: Union[float, np.ndarray],
        param_op: Union[float, np.ndarray],
    ) -> Union[float, np.ndarray]:
        """Evaluates the derivative of the Laplacian with respect to the operator's parameters.

        Args:
            x (Union[float,np.ndarray]): Input data values
            param (Union[float,np.ndarray]): Parameter values of the PQC
            param_op (Union[float,np.ndarray]): Parameter values of the operator

        Returns:
            Evaluated derivative of the Laplacian with respect to the operator's parameters
        """
        return self.evaluate_from_string(x, param, param_op, "laplace_dop")

    def evaluate_dfdp(
        self,
        x: Union[float, np.ndarray],
        param: Union[float, np.ndarray],
        param_op: Union[float, np.ndarray],
    ) -> Union[float, np.ndarray]:
        """Evaluates the derivative of the QNN with respect to the PQC's parameters.

        Args:
            x (Union[float,np.ndarray]): Input data values
            param (Union[float,np.ndarray]): Parameter values of the PQC
            param_op (Union[float,np.ndarray]): Parameter values of the operator

        Returns:
            Evaluated derivative of the the QNN with respect to the PQC's parameters.
        """
        return self.evaluate_from_string(x, param, param_op, "dfdp")

    def evaluate_dfdop(
        self,
        x: Union[float, np.ndarray],
        param: Union[float, np.ndarray],
        param_op: Union[float, np.ndarray],
    ) -> Union[float, np.ndarray]:
        """Evaluates the derivative of the QNN with respect to the operator's parameters.

        Args:
            x (Union[float,np.ndarray]): Input data values
            param (Union[float,np.ndarray]): Parameter values of the PQC
            param_op (Union[float,np.ndarray]): Parameter values of the operator

        Returns:
            Evaluated derivative of the the QNN with respect to the operator's parameters.
        """
        return self.evaluate_from_string(x, param, param_op, "dfdop")

    def evaluate_dfdpdx(
        self,
        x: Union[float, np.ndarray],
        param: Union[float, np.ndarray],
        param_op: Union[float, np.ndarray],
    ) -> Union[float, np.ndarray]:
        """Evaluates the derivative of the QNN with respect to the PQC's parameters and `x`.

        Args:
            x (Union[float,np.ndarray]): Input data values
            param (Union[float,np.ndarray]): Parameter values of the PQC
            param_op (Union[float,np.ndarray]): Parameter values of the operator

        Returns:
            Evaluated derivative of the QNN with respect to the PQC's parameters and `x`
        """
        return self.evaluate_from_string(x, param, param_op, "dfdpdx")

    def evaluate_dfdopdx(
        self,
        x: Union[float, np.ndarray],
        param: Union[float, np.ndarray],
        param_op: Union[float, np.ndarray],
    ) -> Union[float, np.ndarray]:
        """Evaluates the derivative of the QNN with respect to the operator's parameters and `x`.

        Args:
            x (Union[float,np.ndarray]): Input data values
            param (Union[float,np.ndarray]): Parameter values of the PQC
            param_op (Union[float,np.ndarray]): Parameter values of the operator

        Returns:
            Evaluated derivative of the QNN with respect to the operator's parameters and `x`
        """
        return self.evaluate_from_string(x, param, param_op, "dfdopdx")

    def evaluate_variance(
        self,
        x: Union[float, np.ndarray],
        param: Union[float, np.ndarray],
        param_op: Union[float, np.ndarray],
    ) -> Union[float, np.ndarray]:
        """Evaluates the variance (<OO>-<O>^2) of the QNN

        Args:
            x (Union[float,np.ndarray]): Input data values
            param (Union[float,np.ndarray]): Parameter values of the PQC
            param_op (Union[float,np.ndarray]): Parameter values of the operator

        Returns:
            Evaluated variance of the the QNN
        """
        return self.evaluate_from_string(x, param, param_op, "var")

    def evaluate_var(
        self,
        x: Union[float, np.ndarray],
        param: Union[float, np.ndarray],
        param_op: Union[float, np.ndarray],
    ) -> Union[float, np.ndarray]:
        """Evaluates the variance (<OO>-<O>^2) of the QNN

        Args:
            x (Union[float,np.ndarray]): Input data values
            param (Union[float,np.ndarray]): Parameter values of the PQC
            param_op (Union[float,np.ndarray]): Parameter values of the operator

        Returns:
            Evaluated variance of the the QNN
        """
        return self.evaluate_variance(x, param, param_op)

    def evaluate_probabilities(self, x: Union[float, np.ndarray], param: Union[float, np.ndarray]):
        """Evaluate the probabilities of the encoding circuit / PQC.

        The function only works with the QuantumInstance executer.

        Args:
            x (Union[float,np.ndarray]): Input data values
            param (Union[float,np.ndarray]): Parameter values of the PQC

        Returns:
            List of probabilities stored in the SparseVectorStateFn format.
            (dictionary can be obtained by `.to_dict_fn()` or `to_dict_fn().primitive`)
        """

        optree = self.pqc_derivatives.get_derivative("I")
        dictionary = dict(zip(self.parameters, param))
        dictionary.update(zip(self.features, x))
        OpTree.assign_parameters(optree, dictionary, inplace=True)

        if isinstance(optree, QuantumCircuit):
            circuit = optree
        elif isinstance(optree, OpTreeCircuit):
            circuit = optree.circuit
        else:
            raise TypeError("Unsported optree type:", type(optree))

        if circuit.num_clbits == 0:
            circuit.measure_all()

        sampler = self._executor.get_sampler()
        result = sampler.run(circuit).result()
        return result.quasi_dists[0].binary_probabilities()

    def evaluate(
        self,
        x: Union[float, np.ndarray],
        param: Union[float, np.ndarray],
        param_op: Union[float, np.ndarray],
        *values,
    ) -> dict:
        """General function for evaluating the output of derivatives of the QNN.

        Evaluation works for given combination of
        input features `x` and parameters `param` and `param_op`.
        The function includes caching of results

        If `x`, `param`, and/or `param_op` are given as a nested list
        (for example multiple sets of parameters),
        the values are returned in a nested list.

        Args:
            x (np.ndarray): Values of the input feature data.
            param (np.ndarray): Parameter values of the PQC parameters
            param_op (np.ndarray): Parameter values of the operator parameters
            values : Derivatives (or values) of the QNN that are evaluated. Higher order
                     derivatives are given as tuples of parameters or vectors.

        Results:
            Returns a dictionary with the computed values.
            The keys of the dictionary are given by the entries in the values tuple

        """

        def generate_real_todo_dic(values, value_dict):
            """Converts the input values into a sorted dictionary
            of of Expec items"""

            # helper function for adding elemets to the real todo dict
            def add_to_real_todo_dic(item: Expec, real_todo_dic, value_dict):
                if item not in value_dict:
                    if item.wave_function in real_todo_dic:
                        #  check if i is already in the real todo list
                        if item not in real_todo_dic[item.wave_function]:
                            real_todo_dic[item.wave_function].append(item)
                    else:
                        real_todo_dic[item.wave_function] = [item]
                return real_todo_dic

            # labels can be overwritten
            try:
                expec_list = [Expec.from_variable(i) for i in values]
            except TypeError:
                expec_list = [Expec.from_variable(values)]
            # build dictionary for later use
            real_todo_dic = {}
            for i in expec_list:
                # special cases of variance computation for post-processing:
                if i.operator == "var" and i.wave_function == "I":
                    real_todo_dic = add_to_real_todo_dic(
                        Expec("I", "OO"), real_todo_dic, value_dict
                    )
                    real_todo_dic = add_to_real_todo_dic(
                        Expec("I", "O"), real_todo_dic, value_dict
                    )
                elif i.operator == "var" and i.wave_function == "dx":
                    real_todo_dic = add_to_real_todo_dic(
                        Expec("dx", "OO"), real_todo_dic, value_dict
                    )
                    real_todo_dic = add_to_real_todo_dic(
                        Expec("I", "O"), real_todo_dic, value_dict
                    )
                    real_todo_dic = add_to_real_todo_dic(
                        Expec("dx", "O"), real_todo_dic, value_dict
                    )
                elif i.operator == "var" and i.wave_function == "dp":
                    real_todo_dic = add_to_real_todo_dic(
                        Expec("dp", "OO"), real_todo_dic, value_dict
                    )
                    real_todo_dic = add_to_real_todo_dic(
                        Expec("I", "O"), real_todo_dic, value_dict
                    )
                    real_todo_dic = add_to_real_todo_dic(
                        Expec("dp", "O"), real_todo_dic, value_dict
                    )
                elif i.operator == "dvardop" and i.wave_function == "I":
                    real_todo_dic = add_to_real_todo_dic(
                        Expec("I", "OOdop"), real_todo_dic, value_dict
                    )
                    real_todo_dic = add_to_real_todo_dic(
                        Expec("I", "O"), real_todo_dic, value_dict
                    )
                    real_todo_dic = add_to_real_todo_dic(
                        Expec("I", "dop"), real_todo_dic, value_dict
                    )
                else:
                    real_todo_dic = add_to_real_todo_dic(i, real_todo_dic, value_dict)
            return real_todo_dic

        def to_tuple(x):
            """helper function for converting data into hashable tuples"""

            def flatten(container):
                for i in container:
                    if isinstance(i, (list, tuple, np.ndarray)):
                        for j in flatten(i):
                            yield j
                    else:
                        yield i

            if isinstance(x, float):
                return tuple([x])
            elif len(np.shape(x)) == 1:
                return tuple(list(x))
            else:
                return tuple(flatten(x))

        # Done with the helper functions, start of the evaluate function

        # input adjustments for x, param, param_op to get correct stacking of values
        x_inp, multi_x = adjust_features(x, self.num_features)
        param_inp, multi_param = adjust_parameters(param, self.num_parameters)
        param_op_inp, multi_param_op = adjust_parameters(param_op, self.num_parameters_observable)

        # build dictionary for later use
        dict_encoding_circuit = []
        for x_inp_ in x_inp:
            dd = dict(zip(self.pqc_derivatives.feature_vector, x_inp_))
            for param_inp_ in param_inp:
                ddd = dd.copy()
                ddd.update(zip(self.pqc_derivatives.parameter_vector, param_inp_))
                dict_encoding_circuit.append(ddd)
        dict_operator = [
            dict(zip(self.operator_derivatives.parameter_vector, p)) for p in param_op_inp
        ]

        # Sort the values, more complicated because values can be tuples of ParameterVectors
        indices = np.argsort([str(t) for t in values])
        values = tuple([values[i] for i in indices])

        # return dictionary for input data, it will be empty
        # if the combination of x,param,param_op is touched the first time
        if self._result_caching == True:
            caching_tuple = (to_tuple(x), to_tuple(param), to_tuple(param_op))
            value_dict = self.result_container.get(caching_tuple, {})
        else:
            value_dict = {}

        # create dictionary sorted w.r.t. the circuits
        # expectation values with the same circuits are evaluated only once
        # variance set-up is created here
        real_todo_dic = generate_real_todo_dic(values, value_dict)

        for key, op_list in real_todo_dic.items():
            # Obtained the derivative from the operator module

            operators = OpTreeList(
                [self.operator_derivatives.get_derivative(expec_.operator) for expec_ in op_list]
            )

            # get the circuits of the PQC derivatives from the encoding circuit module
            pqc_optree = self.pqc_derivatives.get_derivative(key)
            num_nested = OpTree.get_num_nested_lists(pqc_optree)

            if self._sampler is not None:
                val = OpTree.evaluate.evaluate_with_sampler(
                    pqc_optree, operators, dict_encoding_circuit, dict_operator, self._sampler
                )
            elif self._estimator is not None:
                val = OpTree.evaluate.evaluate_with_estimator(
                    pqc_optree, operators, dict_encoding_circuit, dict_operator, self._estimator
                )
            else:
                raise ValueError("No execution is set!")

            is_val_empty = False
            if val.size == 0:
                is_val_empty = True

            # val has the following order:
            # 0 -> x_inp and param_inp combined (has to be separated later)
            # 1 -> param_op_inp (often just shape 1)
            # 2:2+num_nested -> circuit derivatives of parameter shift (if needed)
            #                   (num_nested = order of derivatives)
            # 2+num_nested ->  different observables (op_list - todos for same circuit)
            # 3+num_nested:last-1 -> observable derivatives (if needed)
            # last : multi_output

            # Swapp results into the following final order:
            # 1. different observables (op_list - todo for same circuit)
            # 2. different input data/ encoding circuit parameters (x_inp,params) -> separated later
            # 3. different operator parameters (param_op_inp)
            # 4. different output values (multi_output)
            # 5. If there, lists of the operators (e.g. operator derivatives)
            # 6. if there, lists of the circuits (e.g. array for gradient)
            # swapping is done in two stages, first the op_list are swapped to the first position
            # afterward the order of each element in the op_list is adjusted

            # FIRST SWAP: different observables to the first place of the array
            # swap i=2+num_nested to position 0, keep the rest in order
            if is_val_empty is False:
<<<<<<< HEAD
                ilist = list(range(len(val.shape)))
                swapp_list2 = [ilist[2 + num_nested]]
                swapp_list2 += [ilist[0]] + [ilist[1]]
                if num_nested > 0:
                    swapp_list2 += ilist[2 : 2 + num_nested]
                swapp_list2 += ilist[3 + num_nested :]
                val = np.transpose(val, axes=swapp_list2)
=======
                index_list = list(range(len(val.shape)))
                swapp_list = [index_list[2 + num_nested]]
                swapp_list += [index_list[0]] + [index_list[1]]
                if num_nested > 0:
                    swapp_list += index_list[2 : 2 + num_nested]
                swapp_list += index_list[3 + num_nested :]
                val = np.transpose(val, axes=swapp_list)
>>>>>>> a9c72dba

            # store results in value_dict
            for iexpec, expec_ in enumerate(op_list):
                if is_val_empty:
                    value_dict[expec_] = np.array([])
                else:
                    # take array associated with op_list, convert to numpy if needed
                    if isinstance(val[iexpec], object):
                        # tolist() is needed, since numpy array conversion is otherwise hanging
                        val_final = np.array(val[iexpec].tolist(), dtype=float)
                    else:
                        val_final = val[iexpec]

                    # SECOND SWAP
                    # swap the multiple outputs to third position
                    # swap the observable derivatives to the second position
                    # swap the circuit derivatives to the last position
<<<<<<< HEAD
                    ilist = list(range(len(val_final.shape)))
                    swapp_list3 = [0, 1]
                    if self.multiple_output:
                        swapp_list3 += [ilist.pop()]
                    if len(ilist) > 2 + num_nested:
                        swapp_list3 += ilist[2 + num_nested :]
                    if num_nested > 0:
                        swapp_list3 += ilist[2 : 2 + num_nested]
                    val_final = np.transpose(val_final, axes=swapp_list3)
=======
                    index_list = list(range(len(val_final.shape)))
                    swapp_list = [0, 1]
                    if self.multiple_output:
                        swapp_list += [index_list.pop()]
                    if len(index_list) > 2 + num_nested:
                        swapp_list += index_list[2 + num_nested :]
                    if num_nested > 0:
                        swapp_list += index_list[2 : 2 + num_nested]
                    val_final = np.transpose(val_final, axes=swapp_list)
>>>>>>> a9c72dba

                    # Reshape for the final output, adjust x and param if needed
                    reshape_list = []
                    shape = val_final.shape
                    if multi_x:
                        reshape_list.append(len(x))
                    if multi_param:
                        reshape_list.append(len(param))
                    if multi_param_op:
                        reshape_list.append(shape[1])
                    if self.multiple_output:
                        reshape_list.append(shape[2])
                    if self.multiple_output:
                        if len(shape) > 3:
                            reshape_list += list(shape[3:])
                    else:
                        if len(shape) > 2:
                            reshape_list += list(shape[2:])
                    if len(reshape_list) == 0:
                        value_dict[expec_] = val_final.reshape(-1)[0]
                    else:
                        value_dict[expec_] = val_final.reshape(reshape_list)

        # Set-up lables from the input list
        for todo in values:
            todo_expec = Expec.from_variable(todo)

            # post-processing of the variance
            # variance
            if todo_expec.operator == "var" and todo_expec.wave_function == "I":
                value_dict[todo_expec] = value_dict[Expec("I", "OO")] - np.square(
                    value_dict[Expec("I", "O")]
                )
            # d/dx variance
            elif todo_expec.operator == "var" and todo_expec.wave_function == "dx":
                if self.num_features == 1:
                    value_dict[todo_expec] = value_dict[Expec("dx", "OO")] - 2.0 * (
                        np.multiply(value_dict[Expec("dx", "O")], value_dict[Expec("I", "O")])
                    )
                else:
                    value_dict[todo_expec] = np.zeros(value_dict[Expec("dx", "OO")].shape)
                    for i in range(value_dict[Expec("dx", "OO")].shape[-1]):
                        value_dict[todo_expec][..., i] = value_dict[Expec("dx", "OO")][
                            ..., i
                        ] - 2.0 * (
                            np.multiply(
                                value_dict[Expec("dx", "O")][..., i],
                                value_dict[Expec("I", "O")],
                            )
                        )
            # d/dp variance
            elif todo_expec.operator == "var" and todo_expec.wave_function == "dp":
                value_dict[todo_expec] = np.zeros(value_dict[Expec("dp", "OO")].shape)
                for i in range(value_dict[Expec("dp", "OO")].shape[-1]):
                    value_dict[todo_expec][..., i] = value_dict[Expec("dp", "OO")][
                        ..., i
                    ] - 2.0 * (
                        np.multiply(
                            value_dict[Expec("dp", "O")][..., i],
                            value_dict[Expec("I", "O")],
                        )
                    )
            # d/dop variance
            elif todo_expec.operator == "dvardop" and todo_expec.wave_function == "I":
                value_dict[todo_expec] = np.zeros(value_dict[Expec("I", "OOdop")].shape)
                for i in range(value_dict[Expec("I", "OOdop")].shape[-1]):
                    value_dict[todo_expec][..., i] = value_dict[Expec("I", "OOdop")][
                        ..., i
                    ] - 2.0 * (
                        np.multiply(
                            value_dict[Expec("I", "dop")][..., i],
                            value_dict[Expec("I", "O")],
                        )
                    )

            # assign values to the label of the expectation value
            value_dict[todo] = value_dict[todo_expec]
            if isinstance(todo, Expec) and todo.label != "":
                value_dict[todo.label] = value_dict[todo_expec]

        # Add x, param, and param_op to the dictionary as default
        value_dict["x"] = x
        value_dict["param"] = param
        value_dict["param_op"] = param_op

        # Store the updated dictionary for the theta value
        if self._result_caching:
            self.result_container[caching_tuple] = value_dict

        return value_dict<|MERGE_RESOLUTION|>--- conflicted
+++ resolved
@@ -963,15 +963,6 @@
             # FIRST SWAP: different observables to the first place of the array
             # swap i=2+num_nested to position 0, keep the rest in order
             if is_val_empty is False:
-<<<<<<< HEAD
-                ilist = list(range(len(val.shape)))
-                swapp_list2 = [ilist[2 + num_nested]]
-                swapp_list2 += [ilist[0]] + [ilist[1]]
-                if num_nested > 0:
-                    swapp_list2 += ilist[2 : 2 + num_nested]
-                swapp_list2 += ilist[3 + num_nested :]
-                val = np.transpose(val, axes=swapp_list2)
-=======
                 index_list = list(range(len(val.shape)))
                 swapp_list = [index_list[2 + num_nested]]
                 swapp_list += [index_list[0]] + [index_list[1]]
@@ -979,7 +970,6 @@
                     swapp_list += index_list[2 : 2 + num_nested]
                 swapp_list += index_list[3 + num_nested :]
                 val = np.transpose(val, axes=swapp_list)
->>>>>>> a9c72dba
 
             # store results in value_dict
             for iexpec, expec_ in enumerate(op_list):
@@ -997,17 +987,6 @@
                     # swap the multiple outputs to third position
                     # swap the observable derivatives to the second position
                     # swap the circuit derivatives to the last position
-<<<<<<< HEAD
-                    ilist = list(range(len(val_final.shape)))
-                    swapp_list3 = [0, 1]
-                    if self.multiple_output:
-                        swapp_list3 += [ilist.pop()]
-                    if len(ilist) > 2 + num_nested:
-                        swapp_list3 += ilist[2 + num_nested :]
-                    if num_nested > 0:
-                        swapp_list3 += ilist[2 : 2 + num_nested]
-                    val_final = np.transpose(val_final, axes=swapp_list3)
-=======
                     index_list = list(range(len(val_final.shape)))
                     swapp_list = [0, 1]
                     if self.multiple_output:
@@ -1017,7 +996,6 @@
                     if num_nested > 0:
                         swapp_list += index_list[2 : 2 + num_nested]
                     val_final = np.transpose(val_final, axes=swapp_list)
->>>>>>> a9c72dba
 
                     # Reshape for the final output, adjust x and param if needed
                     reshape_list = []
