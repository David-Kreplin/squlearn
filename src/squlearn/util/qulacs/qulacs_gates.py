--- conflicted
+++ resolved
@@ -118,14 +118,6 @@
 #     """CY gate."""
 #     circuit.add_gate(CY(control, target)) # NOT IMPLEMENTED
 
-<<<<<<< HEAD
-
-def qulacs_gate_cp(circuit: ParametricQuantumCircuit, control: int, target: int) -> None:
-    """CP gate."""
-    # print("Adding CP gate with control qubit", control, "and target qubit", target)
-    circuit.add_gate(CP(control, target))
-=======
->>>>>>> 5eb47d3f
 
 
 def qulacs_gate_U1(circuit: ParametricQuantumCircuit, angle: float, index: int) -> None:
