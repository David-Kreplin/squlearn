--- conflicted
+++ resolved
@@ -278,13 +278,8 @@
         caching : Caching of the result for each `x`, `param`, `param_op` combination
             (default = True)
         primitive (str): Primitive that is used for the evaluation of the QNN. Possible values are
-<<<<<<< HEAD
-                         ``"estimator"`` or ``"sampler"``. If None, the primitive is set according
-                         to the executor. (default = None)
-=======
             ``"estimator"`` or ``"sampler"``. If None, the primitive is set according to the
             executor. (default = None)
->>>>>>> 05acb182
 
     Attributes:
     -----------
@@ -310,11 +305,7 @@
         operator: Union[ObservableBase, list],
         executor: Executor,
         caching=True,
-<<<<<<< HEAD
-        primitive: Union[str, None] = None
-=======
         primitive: Union[str, None] = None,
->>>>>>> 05acb182
     ) -> None:
 
         parameterized_quantum_circuit = TranspiledEncodingCircuit(
@@ -324,10 +315,6 @@
 
         self.caching = caching
 
-<<<<<<< HEAD
-
-=======
->>>>>>> 05acb182
         if executor.is_backend_chosen:
             # Skip transpilation for parallel qpu execution
             if not executor.qpu_parallelization:
@@ -344,17 +331,10 @@
         super().__init__(parameterized_quantum_circuit, operator, executor)
 
         self.operator = copy.deepcopy(operator)
-<<<<<<< HEAD
 
         # Set-Up Executor
         self._set_primitive(primitive)
 
-=======
-
-        # Set-Up Executor
-        self._set_primitive(primitive)
-
->>>>>>> 05acb182
         # Initialize derivative classes
         self._initilize_derivative()
 
