"""QNNClassifier Implemenation"""

from typing import Callable, Union
import sys

import numpy as np
from sklearn.base import ClassifierMixin
from sklearn.preprocessing import LabelBinarizer
from tqdm import tqdm

from .base_qnn import BaseQNN
from .loss import LossBase, VarianceLoss
from .training import train_mini_batch, train, ShotControlBase

from ..observables.observable_base import ObservableBase
from ..encoding_circuit.encoding_circuit_base import EncodingCircuitBase
from ..optimizers.optimizer_base import OptimizerBase, SGDMixin
from ..util import Executor


class QNNClassifier(BaseQNN, ClassifierMixin):
    """Quantum Neural Network for Classification.

    This class implements a quantum neural network (QNN) for classification with a scikit-learn
    interface. A parameterized quantum circuit and a possibly parameterized operator are used
    as a ML model. They are trained according to a specified loss using the specified optimizer.
    Mini-batch training is possible.

    Args:
        encoding_circuit (EncodingCircuitBase): The parameterized quantum circuit (PQC) part of the QNN.
            For a list of encoding circuits, check this list of implemented :ref:`encoding_circuits`.
        operator (Union[ObservableBase, list[ObservableBase]]): The operator that
            is used in the expectation value of the QNN. Can be a list for multiple outputs. For a
            list of operators, check this list of implemented :ref:`operators`.
        executor (Executor): Executor instance.
        loss (LossBase): The loss function to be optimized. Can also be combination of multiple
            loss functions.
        optimizer (OptimizerBase): The optimizer instance that is used to minimize the loss
            function.
        param_ini (np.ndarray, default=None): Initial values of the parameters of the PQC.
        param_op_ini (np.ndarray, default=None): Initial values of the parameters of the operator.
        batch_size (int, default=None): Number of data points in each batch in mini-batch training.
            Will only be used if optimizer is of type SGDMixin.
        epochs (int, default=None): Number of epochs of SGD to perform. Will only be used if
            optimizer is of type SGDMixin.
        shuffle (bool, default=None): If True, data points get shuffled before each epoch. Will
            only be used if optimizer is of type SGDMixin.
        opt_param_op (bool, default=True): If True, the operators parameters get optimized.
        variance (Union[float, Callable], default=None): The variance factor to be used. If it is
            None, the variance regularization will not be used. Else this determines the strength
            of the variance regularization.
        parameter_seed (Union[int, None], default=0): Seed for the random number generator for the
            parameter initialization, if `param_ini` or `param_op_ini` is ``None``.
        caching (bool, default=True): If True, the results of the QNN are cached.
        pretrained (bool, default=False): Set to true if the supplied parameters are already
                                          trained.
        callback (Union[Callable, str, None], default=None): A callback for the optimization loop.
            Can be either a Callable, "pbar" (which uses a :class:`tqdm.tqdm` process bar) or None.
            If None, the optimizers (default) callback will be used.
        primitive (Union[str,None], default=None): The primitive that is utilized in the qnn.
<<<<<<< HEAD
                                                   Default primitive is the one specified in the
                                                   executor initialization, if nothing is
                                                   specified, the estimator will used.
                                                   Possible values are ``"estimator"`` or
                                                   ``"sampler"``.

=======
            Default primitive is the one specified in the executor initialization, if nothing is
            specified, the estimator will used. Possible values are ``"estimator"`` or
            ``"sampler"``.
>>>>>>> 05acb182

    See Also
    --------
        squlearn.qnn.QNNRegressor : Quantum Neural Network for Regression.

    **Example**

    .. code-block::

        from squlearn import Executor
        from squlearn.encoding_circuit import ChebyshevRx
        from squlearn.observables import SummedPaulis
        from squlearn.qnn import QNNClassifier, SquaredLoss
        from squlearn.optimizers import SLSQP
        from sklearn.datasets import make_blobs
        from sklearn.model_selection import train_test_split
        from sklearn.preprocessing import MinMaxScaler

        X, y = make_blobs(60, centers=2, random_state=0)
        X = MinMaxScaler((-0.9, 0.9)).fit_transform(X)
        X_train, X_test, y_train, y_test = train_test_split(
            X, y, test_size=0.33, random_state=42
        )
        clf = QNNClassifier(
            ChebyshevRx(4, 2, 2),
            SummedPaulis(4),
            Executor(),
            SquaredLoss(),
            SLSQP(),
            np.random.rand(16),
            np.random.rand(5)
        )
        clf.fit(X_train, y_train)
        y_pred = clf.predict(X_test)

    Methods:
    --------
    """

    def __init__(
        self,
        encoding_circuit: EncodingCircuitBase,
        operator: Union[ObservableBase, list[ObservableBase]],
        executor: Executor,
        loss: LossBase,
        optimizer: OptimizerBase,
        param_ini: np.ndarray = None,
        param_op_ini: np.ndarray = None,
        batch_size: int = None,
        epochs: int = None,
        shuffle: bool = None,
        opt_param_op: bool = True,
        variance: Union[float, Callable] = None,
        shot_control: ShotControlBase = None,
        parameter_seed: Union[int, None] = 0,
        caching: bool = True,
        pretrained: bool = False,
        callback: Union[Callable, str, None] = "pbar",
        primitive: Union[str, None] = None,
        **kwargs,
    ) -> None:
        super().__init__(
            encoding_circuit,
            operator,
            executor,
            loss,
            optimizer,
            param_ini,
            param_op_ini,
            batch_size,
            epochs,
            shuffle,
            opt_param_op,
            variance,
            shot_control,
            parameter_seed=parameter_seed,
            caching=caching,
            pretrained=pretrained,
            callback=callback,
            **kwargs,
        )
        self._label_binarizer = None
        self.classes_ = None

    def predict(self, X: np.ndarray) -> np.ndarray:
        """Predict using the QNN.

        Args:
            X : The input data.

        Returns:
            np.ndarray : The predicted values.
        """
        X = self._validate_data(X, accept_sparse=["csr", "csc"], reset=False)

        if not self._is_fitted and not self.pretrained:
            raise RuntimeError("The model is not fitted.")

        if self.shot_control is not None:
            self.shot_control.reset_shots()

        pred = self._qnn.evaluate(X, self._param, self._param_op, "f")["f"]
        return self._label_binarizer.inverse_transform(pred)

    def predict_proba(self, X: np.ndarray) -> np.ndarray:
        """Return probabilities using the QNN.

        Args:
            X : The input data.

        Returns:
            np.ndarray : The probabilities
        """

        if self.shot_control is not None:
            self.shot_control.reset()

        pred = self._qnn.evaluate(X, self._param, self._param_op, "f")["f"]
        if pred.ndim == 1:
            return np.vstack([1 - pred, pred]).T

        return pred

    def partial_fit(self, X, y, weights: np.ndarray = None) -> None:
        """Fit a model to data.

        This method will update the models parameters to fit the provided data.
        It won't reinitialize the models parameters.

        Args:
            X: array-like or sparse matrix of shape (n_samples, n_features)
                Input data
            y: array-like of shape (n_samples,)
                Labels
            weights: Weights for each data point
        """
        X, y = self._validate_input(X, y, incremental=False, reset=False)

        if not self._is_fitted:
            self._label_binarizer = LabelBinarizer()
            y = self._label_binarizer.fit_transform(y)
            self.classes_ = self._label_binarizer.classes_
        else:
            y = self._label_binarizer.transform(y)

        if isinstance(self.operator, list) and len(self.operator) == 2 and y.shape[1] == 1:
            y = np.hstack([1 - y, y])

        if y.shape[1] == 1:
            y = self._label_binarizer.transform(y).ravel()

        loss = self.loss
        if self.variance is not None:
            loss = loss + VarianceLoss(alpha=self.variance)

        if isinstance(self.optimizer, SGDMixin) and self.batch_size:
            if self.opt_param_op:
                self._param, self._param_op = train_mini_batch(
                    self._qnn,
                    X,
                    y,
                    self._param,
                    self._param_op,
                    loss=loss,
                    optimizer=self.optimizer,
                    shot_control=self.shot_control,
                    batch_size=self.batch_size,
                    epochs=self.epochs,
                    shuffle=self.shuffle,
                    weights=weights,
                    opt_param_op=True,
                )
            else:
                self._param = train_mini_batch(
                    self._qnn,
                    X,
                    y,
                    self._param,
                    self._param_op,
                    loss=loss,
                    optimizer=self.optimizer,
                    shot_control=self.shot_control,
                    batch_size=self.batch_size,
                    epochs=self.epochs,
                    shuffle=self.shuffle,
                    weights=weights,
                    opt_param_op=False,
                )

        else:
            if self.opt_param_op:
                self._param, self._param_op = train(
                    self._qnn,
                    X,
                    y,
                    self._param,
                    self._param_op,
                    loss,
                    self.optimizer,
                    self.shot_control,
                    weights,
                    True,
                )
            else:
                self._param = train(
                    self._qnn,
                    X,
                    y,
                    self._param,
                    self._param_op,
                    loss,
                    self.optimizer,
                    self.shot_control,
                    weights,
                    False,
                )
        self._is_fitted = True

    def _fit(self, X, y, weights: np.ndarray = None) -> None:
        """Internal fit function.

        Args:
            X: array-like or sparse matrix of shape (n_samples, n_features)
                Input data
            y: array-like or sparse matrix of shape (n_samples,)
                Labels
            weights: Weights for each data point
        """
        if self.callback == "pbar":
            self._pbar = tqdm(total=self._total_iterations, desc="fit", file=sys.stdout)
        self.partial_fit(X, y, weights)
        if self.callback == "pbar":
            self._pbar.close()<|MERGE_RESOLUTION|>--- conflicted
+++ resolved
@@ -58,18 +58,9 @@
             Can be either a Callable, "pbar" (which uses a :class:`tqdm.tqdm` process bar) or None.
             If None, the optimizers (default) callback will be used.
         primitive (Union[str,None], default=None): The primitive that is utilized in the qnn.
-<<<<<<< HEAD
-                                                   Default primitive is the one specified in the
-                                                   executor initialization, if nothing is
-                                                   specified, the estimator will used.
-                                                   Possible values are ``"estimator"`` or
-                                                   ``"sampler"``.
-
-=======
             Default primitive is the one specified in the executor initialization, if nothing is
             specified, the estimator will used. Possible values are ``"estimator"`` or
             ``"sampler"``.
->>>>>>> 05acb182
 
     See Also
     --------
