import numpy as np
from typing import Union

from qiskit.circuit import ParameterVector
from qiskit import QuantumCircuit

from ..feature_map_base import FeatureMapBase


class HZCRxCRyCRz(FeatureMapBase):
    """
    Featuremap with HZ encoding followed by controlled Rx, Ry Rz rotations.

    **Example for 4 qubits, a 2 dimensional feature vector and 1 layer:**

    .. plot::

       from squlearn.feature_map import HZCRxCRyCRz
       pqc = HZCRxCRyCRz(4, 2, 1)
       plt = pqc.draw(style={'fontsize':15,'subfontsize ': 15})
       plt.tight_layout()
       plt

    The circuit is repeated for the number of layers.
    The circuit is closed by default, i.e. the last qubit is entangled with the first one.
    The encoding can be optionally repeated at the end to make the previous rotations not
    redundant in a fidelity kernel setting.

    Args:
        num_qubits (int): Number of qubits of the HZCRxCRyCRz feature map
        num_features (int): Dimension of the feature vector
        num_layers (int): Number of layers (default: 1)
        closed (bool): If true, the last and the first qubit are entangled;
                       not necessarily hardware efficient! (default: true)
        final_encoding (bool): If True, the encoding is repeated at the end (default: False)
    """

    def __init__(
        self,
        num_qubits: int,
        num_features: int,
        num_layers: int = 1,
        closed: bool = True,
        final_encoding=False,
    ) -> None:
        super().__init__(num_qubits, num_features)

        if self.num_qubits < 2:
            raise ValueError("HZCRxCRyCRz requires at least two qubits.")

        self.num_layers = num_layers
        self.closed = closed
        self.final_encoding = final_encoding

    @property
    def num_parameters(self) -> int:
        """The number of trainable parameters of the HZCRxCRyCRz feature map."""
        num_param = 3 * (self.num_qubits - 1) * self.num_layers
        if self.closed:
            num_param += 3 * self.num_layers
        return num_param

<<<<<<< HEAD
    @property
    def parameter_bounds(self) -> np.ndarray:
        """The bounds of the trainable parameters of the HZCRxCRyCRz feature map."""
        return np.array([[-2.0 * np.pi, 2.0 * np.pi]] * self.num_parameters)
=======
    def get_params(self, deep: bool = True) -> dict:
        """
        Returns hyper-parameters and their values of the HZCRxCRyCRz feature map

        Args:
            deep (bool): If True, also the parameters for
                         contained objects are returned (default=True).

        Return:
            Dictionary with hyper-parameters and values.
        """
        params = super().get_params()
        params["num_layers"] = self.num_layers
        params["closed"] = self.closed
        params["final_encoding"] = self.final_encoding
        return params
>>>>>>> 2af216fc

    def get_circuit(
        self,
        features: Union[ParameterVector, np.ndarray],
        parameters: Union[ParameterVector, np.ndarray],
    ) -> QuantumCircuit:
        """
        Returns the circuit of the HZCRxCRyCRz feature map

        Args:
            features (Union[ParameterVector,np.ndarray]): Input vector of the features
                                                          from which the gate inputs are obtained.
            param_vec (Union[ParameterVector,np.ndarray]): Input vector of the parameters
                                                           from which the gate inputs are obtained.

        Return:
            Returns the circuit in Qiskit's QuantumCircuit format
        """

        if self.num_qubits < 2:
            raise ValueError("HZCRxCRyCRz requires at least two qubits.")

        nfeature = len(features)
        nparam = len(parameters)
        QC = QuantumCircuit(self.num_qubits)
        ioff = 0

        for ilayer in range(self.num_layers):
            # First ZZ-feature map
            QC.h(range(self.num_qubits))
            for i in range(self.num_qubits):
                QC.rz(features[i % nfeature], i)

            if self.closed:
                istop = self.num_qubits
            else:
                istop = self.num_qubits - 1

            for i in range(0, istop, 2):
                QC.crx(parameters[ioff % nparam], i, (i + 1) % self.num_qubits)
                ioff = ioff + 1
                QC.cry(parameters[ioff % nparam], i, (i + 1) % self.num_qubits)
                ioff = ioff + 1
                QC.crz(parameters[ioff % nparam], i, (i + 1) % self.num_qubits)
                ioff = ioff + 1

            if self.num_qubits >= 2:
                if self.closed:
                    istop = self.num_qubits
                else:
                    istop = self.num_qubits - 1

                for i in range(1, istop, 2):
                    QC.crx(parameters[ioff % nparam], i, (i + 1) % self.num_qubits)
                    ioff = ioff + 1
                    QC.cry(parameters[ioff % nparam], i, (i + 1) % self.num_qubits)
                    ioff = ioff + 1
                    QC.crz(parameters[ioff % nparam], i, (i + 1) % self.num_qubits)
                    ioff = ioff + 1

        if self.final_encoding:
            for i in range(self.num_qubits):
                QC.rz(features[i % nfeature], i)
        return QC<|MERGE_RESOLUTION|>--- conflicted
+++ resolved
@@ -60,12 +60,10 @@
             num_param += 3 * self.num_layers
         return num_param
 
-<<<<<<< HEAD
     @property
     def parameter_bounds(self) -> np.ndarray:
         """The bounds of the trainable parameters of the HZCRxCRyCRz feature map."""
         return np.array([[-2.0 * np.pi, 2.0 * np.pi]] * self.num_parameters)
-=======
     def get_params(self, deep: bool = True) -> dict:
         """
         Returns hyper-parameters and their values of the HZCRxCRyCRz feature map
@@ -82,7 +80,6 @@
         params["closed"] = self.closed
         params["final_encoding"] = self.final_encoding
         return params
->>>>>>> 2af216fc
 
     def get_circuit(
         self,
