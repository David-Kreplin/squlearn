--- conflicted
+++ resolved
@@ -321,15 +321,11 @@
 
     def _initialize_lowlevel_qnn(self):
         self._qnn = LowLevelQNN(
-<<<<<<< HEAD
             self.encoding_circuit,
             self.operator,
             self.executor,
             result_caching=self.caching,
             primitive=self.primitive,
-        )
-=======
-            self.encoding_circuit, self.operator, self.executor, result_caching=self.caching
         )
 
     def _validate_input(self, X, y, incremental, reset):
@@ -343,5 +339,4 @@
         )
         if y.ndim == 2 and y.shape[1] == 1:
             y = column_or_1d(y, warn=True)
-        return X, y
->>>>>>> 69d909cb
+        return X, y