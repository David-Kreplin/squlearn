import numpy as np
from qiskit import QuantumCircuit
from qiskit.circuit import ParameterVector
from qiskit.circuit.library import BlueprintCircuit
from typing import Union, Callable

from ..feature_map_base import FeatureMapBase


class QiskitFeatureMap(FeatureMapBase):
    """
    Wrapper to create sQUlearn feature maps from the `Qiskit circuit library
    <https://qiskit.org/documentation/apidoc/circuit_library.html>`_.

    **Example: create a feature map from Qiskit TwoLocal map**

    .. code-block:: python

        from qiskit.circuit.library import TwoLocal
        local = TwoLocal(3, 'ry', 'cx', 'linear', reps=2, insert_barriers=True)
        QiskitFeatureMap(local).draw()

    .. plot::

        from squlearn.feature_map import QiskitFeatureMap
        from qiskit.circuit.library import TwoLocal
        local = TwoLocal(3, 'ry', 'cx', 'linear', reps=2, insert_barriers=True)
        pqc = QiskitFeatureMap(local)
        plt = pqc.draw(output="mpl", style={'fontsize':15,'subfontsize': 10})
        plt.tight_layout()

    An alternative call can be made by passing the circuit library function and its arguments:

    .. code-block:: python

        from squlearn.feature_map import QiskitFeatureMap
        from qiskit.circuit.library import ZZFeatureMap
        QiskitFeatureMap(ZZFeatureMap,feature_dimension=4)

    Args:
        qiskit_circuit (Union[BlueprintCircuit, Callable,QuantumCircuit]): A Qiskit circuit or a
                                                                           Qiskit circuit library
                                                                           function
        mode (str): Option for considering the circuit parameters as features or trainable
                    parameters. Can be ``features`` or ``parameters`` or ``auto``.
                    With auto, the mode is automatically determined depending on the
                    parameter name. (default: ``auto``)
        decompose (bool): If True, the decompose method is called on the inputted circuit object.
                          (default: ``True``)
        feature_label (str): The label of the parameters that are considered as features.
                             (default: ``x``)
        parameter_label (str): The label of the parameters that are considered as trainable
                               parameters. (default: ``θp``)
        **kwargs: Arguments for the Qiskit circuit library function if it is passed as a callable
    """

    def __init__(
        self,
        qiskit_circuit: Union[BlueprintCircuit, Callable, QuantumCircuit],
        mode: str = "auto",
        decompose: bool = True,
        feature_label: str = "x",
        parameter_label: str = "θp",
        **kwargs,
    ) -> None:
        if callable(qiskit_circuit):
            self._qiskit_circuit = qiskit_circuit(**kwargs).decompose()
        else:
            if decompose:
                self._qiskit_circuit = qiskit_circuit.decompose()
            else:
                self._qiskit_circuit = qiskit_circuit

        self._num_qubits = self._qiskit_circuit.num_qubits
        self._mode = mode
        self._feature_label = feature_label
        self._parameter_label = parameter_label

        if self._mode.lower() == "x" or self._mode.lower() == "features":
            self._num_features = len(self._qiskit_circuit.parameters)
            self._num_parameters = 0
            self._mode = "x"
        elif (
            self._mode.lower() == "p"
            or self._mode.lower() == "parameters"
            or self._mode.lower() == "param"
        ):
            self._num_parameters = len(self._qiskit_circuit.parameters)
            self._num_features = 0
            self._mode = "p"
        elif self._mode.lower() == "auto":
            if len(self._qiskit_circuit.parameters) == 0:
                self._num_features = 0
                self._num_parameters = 0
                self._mode = "empty"
            else:
                set_of_param_names = [p.name for p in self._qiskit_circuit.parameters]

                param_available = False
                for label in self._parameter_label:
<<<<<<< HEAD
                    if label+"[0]" in set_of_param_names:
=======
                    if label + "[0]" in set_of_param_names:
>>>>>>> 6a41d14c
                        param_available = True
                        break

                x_available = False
                for label in self._feature_label:
<<<<<<< HEAD
                    if label+"[0]" in set_of_param_names:
=======
                    if label + "[0]" in set_of_param_names:
>>>>>>> 6a41d14c
                        x_available = True
                        break

                if param_available and x_available:
                    self._num_features = 0
                    self._num_parameters = 0
                    for param in self._qiskit_circuit.parameters:
                        if True in [label in param.name for label in self._parameter_label]:
                            self._num_parameters += 1
                        elif True in [label in param.name for label in self._feature_label]:
                            self._num_features += 1
                        else:
                            raise RuntimeError("Could not assign parameter " + param.name)
                    self._mode = "both"
                elif param_available and not x_available:
                    self._num_parameters = len(self._qiskit_circuit.parameters)
                    self._num_features = 0
                    self._mode = "p"
                elif x_available and not param_available:
                    self._num_features = len(self._qiskit_circuit.parameters)
                    self._num_parameters = 0
                    self._mode = "x"
                else:
                    raise RuntimeError("Automatic mode determination failed!")
        else:
            raise ValueError("The type {} is not supported!".format(self._mode))

    @property
    def num_parameters(self) -> int:
        """The number of trainable parameters of the Qiskit feature map."""
        return self._num_parameters

    @property
    def parameter_bounds(self) -> np.ndarray:
        """The bounds of the trainable parameters of the Qiskit feature map.

        Here arbitrarily chosen to be [-pi,pi] for all parameters.
        """
        return np.array([[-np.pi, np.pi]] * self.num_parameters)

    def get_params(self, deep: bool = True) -> dict:
        """
        Returns hyper-parameters and their values of the Qiskit feature map

        No hyper-parameters are available for the Qiskit feature map!

        Args:
            deep (bool): If True, also the parameters for
                         contained objects are returned (default=True).

        Return:
            Dictionary with hyper-parameters and values.
        """
        params = {}
        return params

    def get_circuit(
        self,
        features: Union[ParameterVector, np.ndarray],
        parameters: Union[ParameterVector, np.ndarray],
    ) -> QuantumCircuit:
        """
        Returns the circuit of the Qiskit Feature Map

        Args:
            features (Union[ParameterVector,np.ndarray]): Input vector of the features
                                                          from which the gate inputs are obtained.
            param_vec (Union[ParameterVector,np.ndarray]): Input vector of the parameters
                                                           from which the gate inputs are obtained.

        Return:
            The circuit of the Qiskit Feature Map with the assigned parameters.
        """

        if self._mode.lower() == "both":
            dictionary = {}
<<<<<<< HEAD
            i=0
            j=0
            for param in self._qiskit_circuit.parameters:
                if True in [label in param.name for label in self._parameter_label]:
                    dictionary[param] = parameters[i]
                    i+=1
                elif True in [label in param.name for label in self._feature_label]:
                    dictionary[param] = features[j]
                    j+=1
=======
            i = 0
            j = 0
            for param in self._qiskit_circuit.parameters:
                if True in [label in param.name for label in self._parameter_label]:
                    dictionary[param] = parameters[i]
                    i += 1
                elif True in [label in param.name for label in self._feature_label]:
                    dictionary[param] = features[j]
                    j += 1
>>>>>>> 6a41d14c
                else:
                    raise RuntimeError("Could not assign parameter " + param.name)
        elif self._mode.lower() == "x":
            dictionary = {p: v for p, v in zip(self._qiskit_circuit.parameters, features)}
            if len(self._qiskit_circuit.parameters) != len(features):
                raise ValueError("The number of features {} does not match!".format(len(features)))
        elif self._mode.lower() == "p":
            dictionary = {p: v for p, v in zip(self._qiskit_circuit.parameters, parameters)}
            if len(self._qiskit_circuit.parameters) != len(parameters):
                raise ValueError(
                    "The number of parameters {} does not match!".format(len(parameters))
                )
        elif self._mode.lower() == "empty":
            return self._qiskit_circuit
        else:
            raise ValueError("The type {} is not supported!".format(self._mode))

        return self._qiskit_circuit.assign_parameters(dictionary, inplace=False)<|MERGE_RESOLUTION|>--- conflicted
+++ resolved
@@ -98,21 +98,14 @@
 
                 param_available = False
                 for label in self._parameter_label:
-<<<<<<< HEAD
-                    if label+"[0]" in set_of_param_names:
-=======
+
                     if label + "[0]" in set_of_param_names:
->>>>>>> 6a41d14c
                         param_available = True
                         break
 
                 x_available = False
                 for label in self._feature_label:
-<<<<<<< HEAD
-                    if label+"[0]" in set_of_param_names:
-=======
                     if label + "[0]" in set_of_param_names:
->>>>>>> 6a41d14c
                         x_available = True
                         break
 
@@ -189,17 +182,6 @@
 
         if self._mode.lower() == "both":
             dictionary = {}
-<<<<<<< HEAD
-            i=0
-            j=0
-            for param in self._qiskit_circuit.parameters:
-                if True in [label in param.name for label in self._parameter_label]:
-                    dictionary[param] = parameters[i]
-                    i+=1
-                elif True in [label in param.name for label in self._feature_label]:
-                    dictionary[param] = features[j]
-                    j+=1
-=======
             i = 0
             j = 0
             for param in self._qiskit_circuit.parameters:
@@ -209,7 +191,6 @@
                 elif True in [label in param.name for label in self._feature_label]:
                     dictionary[param] = features[j]
                     j += 1
->>>>>>> 6a41d14c
                 else:
                     raise RuntimeError("Could not assign parameter " + param.name)
         elif self._mode.lower() == "x":
