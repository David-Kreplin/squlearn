--- conflicted
+++ resolved
@@ -37,14 +37,11 @@
         opt_param_op : If True, operators parameters get optimized
         variance : Variance factor
         parameter_seed : Seed for the random number generator for the parameter initialization
-<<<<<<< HEAD
         caching : If True, the results of the QNN are cached.
         pretrained : Set to true if the supplied parameters are already trained.
-=======
         callback (Union[Callable, str, None], default=None): A callback for the optimization loop.
             Can be either a Callable, "pbar" (which uses a :class:`tqdm.tqdm` process bar) or None.
             If None, the optimizers (default) callback will be used.
->>>>>>> a55db80a
     """
 
     def __init__(
@@ -63,12 +60,9 @@
         variance: Union[float, Callable] = None,
         shot_adjusting: shot_adjusting_options = None,
         parameter_seed: Union[int, None] = 0,
-<<<<<<< HEAD
         caching: bool = True,
         pretrained: bool = False,
-=======
         callback: Union[Callable, str, None] = None,
->>>>>>> a55db80a
         **kwargs,
     ) -> None:
         super().__init__()
@@ -80,13 +74,9 @@
         self.parameter_seed = parameter_seed
 
         if param_ini is None:
-<<<<<<< HEAD
-            self.param_ini = feature_map.generate_initial_parameters(seed=parameter_seed)
+            self.param_ini = encoding_circuit.generate_initial_parameters(seed=parameter_seed)
             if pretrained:
                 raise ValueError("If pretrained is True, param_ini must be provided!")
-=======
-            self.param_ini = encoding_circuit.generate_initial_parameters(seed=parameter_seed)
->>>>>>> a55db80a
         else:
             self.param_ini = param_ini
         self._param = self.param_ini.copy()
@@ -126,10 +116,7 @@
         self.pretrained = pretrained
 
         self.executor = executor
-<<<<<<< HEAD
-        self._qnn = QNN(self.feature_map, self.operator, executor,result_caching=self.caching)
-=======
-        self._qnn = QNN(self.encoding_circuit, self.operator, executor)
+        self._qnn = QNN(self.encoding_circuit, self.operator, executor,result_caching=self.caching)
 
         self.callback = callback
 
@@ -147,7 +134,6 @@
                 raise ValueError(f"Unknown callback string value {self.callback}")
             else:
                 raise TypeError(f"Unknown callback type {type(self.callback)}")
->>>>>>> a55db80a
 
         update_params = self.get_params().keys() & kwargs.keys()
         if update_params:
