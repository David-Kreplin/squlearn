--- conflicted
+++ resolved
@@ -2,10 +2,6 @@
  "cells": [
   {
    "cell_type": "code",
-<<<<<<< HEAD
-   "execution_count": null,
-   "metadata": {},
-=======
    "execution_count": 1,
    "metadata": {
     "ExecuteTime": {
@@ -13,7 +9,6 @@
      "start_time": "2023-11-30T13:05:54.203443Z"
     }
    },
->>>>>>> fce606c3
    "outputs": [],
    "source": [
     "import numpy as np\n",
@@ -37,11 +32,6 @@
   },
   {
    "cell_type": "code",
-<<<<<<< HEAD
-   "execution_count": null,
-   "metadata": {},
-   "outputs": [],
-=======
    "execution_count": 2,
    "metadata": {
     "ExecuteTime": {
@@ -60,7 +50,6 @@
      "output_type": "execute_result"
     }
    ],
->>>>>>> fce606c3
    "source": [
     "nqubits = 4\n",
     "\n",
@@ -108,11 +97,6 @@
   },
   {
    "cell_type": "code",
-<<<<<<< HEAD
-   "execution_count": null,
-   "metadata": {},
-   "outputs": [],
-=======
    "execution_count": 3,
    "metadata": {
     "ExecuteTime": {
@@ -130,7 +114,6 @@
      ]
     }
    ],
->>>>>>> fce606c3
    "source": [
     "op = SinglePauli(nqubits,qubit=0,parameterized=True)\n",
     "print(op)"
@@ -138,11 +121,6 @@
   },
   {
    "cell_type": "code",
-<<<<<<< HEAD
-   "execution_count": null,
-   "metadata": {},
-   "outputs": [],
-=======
    "execution_count": 4,
    "metadata": {
     "ExecuteTime": {
@@ -160,17 +138,12 @@
      "output_type": "execute_result"
     }
    ],
->>>>>>> fce606c3
    "source": [
     "op.num_parameters"
    ]
   },
   {
    "cell_type": "code",
-<<<<<<< HEAD
-   "execution_count": null,
-   "metadata": {},
-=======
    "execution_count": 5,
    "metadata": {
     "ExecuteTime": {
@@ -178,7 +151,6 @@
      "start_time": "2023-11-30T13:06:01.595421300Z"
     }
    },
->>>>>>> fce606c3
    "outputs": [],
    "source": [
     "# Randomly initialize parameters of the encoding circuit\n",
@@ -187,11 +159,7 @@
     "# Initialize parameters of the observable as ones\n",
     "param_op_ini = np.ones(op.num_parameters)\n",
     "x0 = [[i * 0.02] for i in range(15)]\n",
-<<<<<<< HEAD
-    "optimizer_options = {\"bo_aqc_func\": \"EI\", \"bo_aqc_optimizer\": \"lbfgs\", \"bo_bounds\": [(0.0, 0.3)], \"log_file\": \"sglbo_noiseless.log\",\n",
-=======
     "optimizer_options = {\"bo_aqc_func\": \"EI\", \"bo_aqc_optimizer\": \"lbfgs\", \"bo_bounds\": [(0.0, 0.3)], \"log_file\": \"adam_noiseless.log\",\n",
->>>>>>> fce606c3
     "                     \"bo_n_calls\": 30, \"bo_x0_points\": x0, \"maxiter\": 100}\n",
     "\n",
     "qnn_simulator = QNNRegressor(\n",
@@ -211,11 +179,6 @@
   },
   {
    "cell_type": "code",
-<<<<<<< HEAD
-   "execution_count": null,
-   "metadata": {},
-   "outputs": [],
-=======
    "execution_count": 6,
    "metadata": {
     "ExecuteTime": {
@@ -233,7 +196,6 @@
      ]
     }
    ],
->>>>>>> fce606c3
    "source": [
     "print(param_ini)\n",
     "print(param_op_ini)"
@@ -241,10 +203,6 @@
   },
   {
    "cell_type": "code",
-<<<<<<< HEAD
-   "execution_count": null,
-   "metadata": {},
-=======
    "execution_count": 7,
    "metadata": {
     "ExecuteTime": {
@@ -252,7 +210,6 @@
      "start_time": "2023-11-30T13:06:01.718502300Z"
     }
    },
->>>>>>> fce606c3
    "outputs": [],
    "source": [
     "# Data that is inputted to the QNN\n",
@@ -263,10 +220,6 @@
   },
   {
    "cell_type": "code",
-<<<<<<< HEAD
-   "execution_count": null,
-   "metadata": {},
-=======
    "execution_count": 8,
    "metadata": {
     "ExecuteTime": {
@@ -274,7 +227,6 @@
      "start_time": "2023-11-30T13:06:01.735495300Z"
     }
    },
->>>>>>> fce606c3
    "outputs": [],
    "source": [
     "def evaluate_loss(theta, qnn_regressor: QNNRegressor, X, y):\n",
@@ -297,11 +249,6 @@
   },
   {
    "cell_type": "code",
-<<<<<<< HEAD
-   "execution_count": null,
-   "metadata": {},
-   "outputs": [],
-=======
    "execution_count": 9,
    "metadata": {
     "ExecuteTime": {
@@ -341,7 +288,6 @@
      ]
     }
    ],
->>>>>>> fce606c3
    "source": [
     "qnn_simulator.fit(x_train, y_train)"
    ]
@@ -349,16 +295,12 @@
   {
    "cell_type": "code",
    "execution_count": null,
-<<<<<<< HEAD
-   "metadata": {},
-=======
    "metadata": {
     "ExecuteTime": {
      "end_time": "2023-11-30T13:06:03.149523Z",
      "start_time": "2023-11-30T13:06:03.142005300Z"
     }
    },
->>>>>>> fce606c3
    "outputs": [],
    "source": [
     "qnn_simulator.param"
@@ -367,15 +309,11 @@
   {
    "cell_type": "code",
    "execution_count": null,
-<<<<<<< HEAD
-   "metadata": {},
-=======
    "metadata": {
     "ExecuteTime": {
      "start_time": "2023-11-30T13:06:03.143007200Z"
     }
    },
->>>>>>> fce606c3
    "outputs": [],
    "source": [
     "qnn_simulator.param_op"
@@ -384,15 +322,11 @@
   {
    "cell_type": "code",
    "execution_count": null,
-<<<<<<< HEAD
-   "metadata": {},
-=======
    "metadata": {
     "ExecuteTime": {
      "start_time": "2023-11-30T13:06:03.145008900Z"
     }
    },
->>>>>>> fce606c3
    "outputs": [],
    "source": [
     "evaluate_loss([qnn_simulator.param,qnn_simulator.param_op], qnn_simulator, x_train, y_train)"
@@ -401,15 +335,11 @@
   {
    "cell_type": "code",
    "execution_count": null,
-<<<<<<< HEAD
-   "metadata": {},
-=======
    "metadata": {
     "ExecuteTime": {
      "start_time": "2023-11-30T13:06:03.147520300Z"
     }
    },
->>>>>>> fce606c3
    "outputs": [],
    "source": [
     "x = np.arange(np.min(x_train), np.max(x_train) + 0.01, 0.01)\n",
@@ -425,15 +355,11 @@
   {
    "cell_type": "code",
    "execution_count": null,
-<<<<<<< HEAD
-   "metadata": {},
-=======
    "metadata": {
     "ExecuteTime": {
      "start_time": "2023-11-30T13:06:03.148521600Z"
     }
    },
->>>>>>> fce606c3
    "outputs": [],
    "source": [
     "# Lese die Optimierungskoordinaten aus der Datei \"params.log\"\n",
