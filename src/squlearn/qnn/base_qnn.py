--- conflicted
+++ resolved
@@ -16,15 +16,9 @@
 from ..util import Executor
 
 from .loss import LossBase
-<<<<<<< HEAD
 #from .qnn import QNN
 #from .lowlevel_qnn_qiskit import LowLevelQNN as QNN
 from .lowlevel_qnn_pennylane import LowLevelQNNPennyLane as QNN
-=======
-
-# from .qnn import QNN
-from .lowlevel_qnn_qiskit import LowLevelQNN as QNN
->>>>>>> e0ecd3f0
 from .training import ShotControlBase
 
 
